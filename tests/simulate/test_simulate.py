"""Unit tests for simulate module."""
import tempfile
import unittest

import numpy as np

import relentless

<<<<<<< HEAD
class QuadPot(relentless.potential.PairPotential):
    """Quadratic potential function used to test relentless.potential.Tabulator"""

    def __init__(self, types, params):
        super().__init__(types, params)

    def _energy(self, r, m, **params):
        r,u,s = self._zeros(r)
        u = m*(3-r)**2
        if s:
            u = u.item()
        return u

    def _force(self, r, m, **params):
        r,f,s = self._zeros(r)
        f = 2*m*(3-r)
        if s:
            f = f.item()
        return f

    def _derivative(self, param, r, **params):
        r,d,s = self._zeros(r)
        if param == 'm':
            d = (3-r)**2
        if s:
            d = d.item()
        return d

class test_SimulationInstance(unittest.TestCase):
    """Unit tests for relentless.SimulationInstance"""

    def setUp(self):
        self._tmp = tempfile.TemporaryDirectory()
        self.directory = relentless.Directory(self._tmp.name)

    def test_init(self):
        """Test creation from data."""
        options = {'constant_ens':True, 'constant_pot':False}
        ens = relentless.Ensemble(T=1.0, V=relentless.Cube(L=2.0), N={'A':2,'B':3})
        pots = relentless.simulate.Potentials()

        #no options
        sim = relentless.simulate.SimulationInstance(ens, pots, self.directory)
        self.assertEqual(sim.ensemble, ens)
        self.assertEqual(sim.potentials, pots)
        with self.assertRaises(AttributeError):
            sim.constant_ens

        #with options
        sim = relentless.simulate.SimulationInstance(ens, pots, self.directory, **options)
        self.assertEqual(sim.ensemble, ens)
        self.assertEqual(sim.potentials, pots)
        self.assertTrue(sim.constant_ens)
        self.assertFalse(sim.constant_pot)

    def tearDown(self):
        self._tmp.cleanup()

class test_PairPotentialTabulator(unittest.TestCase):
    """Unit tests for relentless.potential.Tabulator"""

    def test_init(self):
        """Test creation of object with data"""
        rs = np.array([0.0,0.5,1,1.5])

        #test creation with required param
        t = relentless.simulate.PairPotentialTabulator(rmax=1.5,num=4)
        np.testing.assert_allclose(t.r,rs)
        self.assertEqual(t.fmax, None)

        #test creation with required param, fmax, fcut, shift
        t = relentless.simulate.PairPotentialTabulator(rmax=1.5,num=4,fmax=1.5)
        np.testing.assert_allclose(t.r, rs)
        self.assertAlmostEqual(t.fmax, 1.5)

    def test_potential(self):
        """Test energy and force methods"""
        p1 = QuadPot(types=('1',), params=('m',))
        p1.coeff['1','1']['m'] = relentless.DesignVariable(2.0)
        p2 = QuadPot(types=('1','2'), params=('m',))
        for pair in p2.coeff.pairs:
            p2.coeff[pair]['m'] = 1.0
        t = relentless.simulate.PairPotentialTabulator(rmax=5,num=6,potentials=[p1,p2])

        # test energy method
        u = t.energy(('1','1'))
        np.testing.assert_allclose(u, np.array([27,12,3,0,3,12])-12)

        u = t.energy(('1','2'))
        np.testing.assert_allclose(u, np.array([9,4,1,0,1,4])-4)

        # test force method
        f = t.force(('1','1'))
        np.testing.assert_allclose(f, np.array([18,12,6,0,-6,-12]))

        f = t.force(('1','2'))
        np.testing.assert_allclose(f, np.array([6,4,2,0,-2,-4]))

        # test derivative method
        var = p1.coeff['1','1']['m']
        d = t.derivative(('1','1'),var)
        np.testing.assert_allclose(d, np.array([9,4,1,0,1,4])-4)

        d = t.derivative(('1','2'),var)
        np.testing.assert_allclose(d, np.array([0,0,0,0,0,0]))

    def test_fmax(self):
        """Test setting fmax"""
        p1 = QuadPot(types=('1',), params=('m',))
        p1.coeff['1','1']['m'] = 3.0

        t = relentless.simulate.PairPotentialTabulator(6.0, 7, p1, fmax=4)
        f = t.force(('1','1'))
        np.testing.assert_allclose(f, np.array([4,4,4,0,-4,-4,-4]))

        t.fmax = 12
        f = t.force(('1','1'))
        np.testing.assert_allclose(f, np.array([12,12,6,0,-6,-12,-12]))

        t.fmax = 20
        f = t.force(('1','1'))
        np.testing.assert_allclose(f, np.array([18,12,6,0,-6,-12,-18]))
=======
class test_Simulation(unittest.TestCase):
    """Unit tests for relentless.Simulation"""

    #mock functions for use as operations
    class CheckEnsemble(relentless.simulate.SimulationOperation):
        def __call__(self, sim):
            try:
                sim[self].value = sim.constant_ens
            except AttributeError:
                sim[self].value = False

    class CheckPotential(relentless.simulate.SimulationOperation):
        def __call__(self, sim):
            try:
                sim[self].value = sim.constant_pot
            except AttributeError:
                sim[self].value = False

    def test_init(self):
        """Test creation from data."""
        operations = [self.CheckEnsemble(), self.CheckPotential()]
        options = {'constant_ens':True, 'constant_pot':True}

        #no operations, no options
        d = relentless.simulate.Simulation()
        self.assertCountEqual(d.operations, [])
        self.assertDictEqual(d.options, {})

        #with operations, no options
        d = relentless.simulate.Simulation(operations)
        self.assertCountEqual(d.operations, operations)
        self.assertDictEqual(d.options, {})

        #no operations, with options
        d = relentless.simulate.Simulation(**options)
        self.assertCountEqual(d.operations, [])
        self.assertDictEqual(d.options, options)

        #with operations, with options
        d = relentless.simulate.Simulation(operations, **options)
        self.assertCountEqual(d.operations, operations)
        self.assertDictEqual(d.options, options)

    def test_run(self):
        """Test run method."""
        ens = relentless.Ensemble(T=1.0, P=4.0, N={'A':2})
        pot = relentless.PairMatrix(types=ens.types)
        for pair in pot:
            pot[pair]['r'] = np.array([1.,2.,3.])
            pot[pair]['u'] = np.array([2.,3.,4.])
        dirc = 'mock'
        sim = relentless.simulate.Simulation()
        operations = [self.CheckEnsemble(), self.CheckPotential()]
        options = {'constant_ens':True, 'constant_pot':True}

        #no operations, no options
        sim = relentless.simulate.Simulation()
        sim_ = sim.run(ensemble=ens, potentials=pot, directory=dirc)
        with self.assertRaises(AttributeError):
            sim_[operations[0]].value
        with self.assertRaises(AttributeError):
            sim_[operations[1]].value

        #with operations, no options
        sim = relentless.simulate.Simulation(operations=operations)
        sim_ = sim.run(ensemble=ens, potentials=pot, directory=dirc)
        self.assertFalse(sim_[operations[0]].value)
        self.assertFalse(sim_[operations[1]].value)

        #with operations, options
        sim = relentless.simulate.Simulation(operations=operations, **options)
        sim_ = sim.run(ensemble=ens, potentials=pot, directory=dirc)
        self.assertTrue(sim_[operations[0]].value)
        self.assertTrue(sim_[operations[1]].value)

        #invalid operation type
        sim = relentless.simulate.Simulation(operations='a')
        with self.assertRaises(TypeError):
            sim.run(ensemble=ens, potential=pot, directory=dirc)

class test_SimulationInstance(unittest.TestCase):
    """Unit tests for relentless.SimulationInstance"""

    def setUp(self):
        self._tmp = tempfile.TemporaryDirectory()
        self.directory = relentless.Directory(self._tmp.name)

    def test_init(self):
        """Test creation from data."""
        options = {'constant_ens':True, 'constant_pot':False}
        ens = relentless.Ensemble(T=1.0, V=relentless.Cube(L=2.0), N={'A':2,'B':3})
        pot = relentless.PairMatrix(types=ens.types)
        for pair in pot:
            pot[pair]['r'] = np.array([1.,2.,3.])
            pot[pair]['u'] = np.array([2.,4.,6.])

        #no options
        sim = relentless.simulate.SimulationInstance(ens, pot, self.directory)
        self.assertEqual(sim.ensemble, ens)
        self.assertEqual(sim.potentials, pot)
        with self.assertRaises(AttributeError):
            sim.constant_ens

        #with options
        sim = relentless.simulate.SimulationInstance(ens, pot, self.directory, **options)
        self.assertEqual(sim.ensemble, ens)
        self.assertEqual(sim.potentials, pot)
        self.assertTrue(sim.constant_ens)
        self.assertFalse(sim.constant_pot)

    def tearDown(self):
        self._tmp.cleanup()
>>>>>>> 38784cc3

if __name__ == '__main__':
    unittest.main()<|MERGE_RESOLUTION|>--- conflicted
+++ resolved
@@ -6,7 +6,6 @@
 
 import relentless
 
-<<<<<<< HEAD
 class QuadPot(relentless.potential.PairPotential):
     """Quadratic potential function used to test relentless.potential.Tabulator"""
 
@@ -34,36 +33,6 @@
         if s:
             d = d.item()
         return d
-
-class test_SimulationInstance(unittest.TestCase):
-    """Unit tests for relentless.SimulationInstance"""
-
-    def setUp(self):
-        self._tmp = tempfile.TemporaryDirectory()
-        self.directory = relentless.Directory(self._tmp.name)
-
-    def test_init(self):
-        """Test creation from data."""
-        options = {'constant_ens':True, 'constant_pot':False}
-        ens = relentless.Ensemble(T=1.0, V=relentless.Cube(L=2.0), N={'A':2,'B':3})
-        pots = relentless.simulate.Potentials()
-
-        #no options
-        sim = relentless.simulate.SimulationInstance(ens, pots, self.directory)
-        self.assertEqual(sim.ensemble, ens)
-        self.assertEqual(sim.potentials, pots)
-        with self.assertRaises(AttributeError):
-            sim.constant_ens
-
-        #with options
-        sim = relentless.simulate.SimulationInstance(ens, pots, self.directory, **options)
-        self.assertEqual(sim.ensemble, ens)
-        self.assertEqual(sim.potentials, pots)
-        self.assertTrue(sim.constant_ens)
-        self.assertFalse(sim.constant_pot)
-
-    def tearDown(self):
-        self._tmp.cleanup()
 
 class test_PairPotentialTabulator(unittest.TestCase):
     """Unit tests for relentless.potential.Tabulator"""
@@ -129,7 +98,7 @@
         t.fmax = 20
         f = t.force(('1','1'))
         np.testing.assert_allclose(f, np.array([18,12,6,0,-6,-12,-18]))
-=======
+
 class test_Simulation(unittest.TestCase):
     """Unit tests for relentless.Simulation"""
 
@@ -221,28 +190,24 @@
         """Test creation from data."""
         options = {'constant_ens':True, 'constant_pot':False}
         ens = relentless.Ensemble(T=1.0, V=relentless.Cube(L=2.0), N={'A':2,'B':3})
-        pot = relentless.PairMatrix(types=ens.types)
-        for pair in pot:
-            pot[pair]['r'] = np.array([1.,2.,3.])
-            pot[pair]['u'] = np.array([2.,4.,6.])
+        pots = relentless.simulate.Potentials()
 
         #no options
-        sim = relentless.simulate.SimulationInstance(ens, pot, self.directory)
+        sim = relentless.simulate.SimulationInstance(ens, pots, self.directory)
         self.assertEqual(sim.ensemble, ens)
-        self.assertEqual(sim.potentials, pot)
+        self.assertEqual(sim.potentials, pots)
         with self.assertRaises(AttributeError):
             sim.constant_ens
 
         #with options
-        sim = relentless.simulate.SimulationInstance(ens, pot, self.directory, **options)
+        sim = relentless.simulate.SimulationInstance(ens, pots, self.directory, **options)
         self.assertEqual(sim.ensemble, ens)
-        self.assertEqual(sim.potentials, pot)
+        self.assertEqual(sim.potentials, pots)
         self.assertTrue(sim.constant_ens)
         self.assertFalse(sim.constant_pot)
 
     def tearDown(self):
         self._tmp.cleanup()
->>>>>>> 38784cc3
 
 if __name__ == '__main__':
     unittest.main()