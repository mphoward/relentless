--- conflicted
+++ resolved
@@ -1,4 +1,3 @@
-<<<<<<< HEAD
 __all__ = ['Simulation','SimulationInstance','SimulationOperation',
            'Potentials','PotentialTabulator','PairPotentialTabulator']
 
@@ -6,12 +5,6 @@
 
 import numpy as np
 
-=======
-__all__ = ['Simulation','SimulationInstance','SimulationOperation']
-
-import abc
-
->>>>>>> 38784cc3
 class Simulation:
     """Ensemble simulation container.
 
@@ -44,12 +37,21 @@
         ensemble : :py:class:`Ensemble`
             Simulation ensemble. Must include values for *N* and *V* even if
             these variables fluctuate.
-<<<<<<< HEAD
         potentials : :py:class:`Potentials`
             Description.
         directory : :py:class:`Directory`
             Directory to use for writing data.
 
+        Returns
+        -------
+        :py:class:`Simulation`
+            The simulation instance after the operations are performed.
+
+        Raises
+        ------
+        TypeError
+            If all operations are not :py:class:`SimulationOperation`s.
+
         """
         if not all([isinstance(op,SimulationOperation) for op in self.operations]):
             raise TypeError('All operations must be SimulationOperations.')
@@ -61,6 +63,7 @@
 
     @property
     def operations(self):
+        """list: The operations to be performed during a simulation run."""
         return self._operations
 
     @operations.setter
@@ -70,44 +73,6 @@
         except TypeError:
             self._operations = [ops]
 
-=======
-        potentials : :py:class:`PairMatrix`
-            Matrix of tabulated potentials for each pair.
-        directory : :py:class:`Directory`
-            Directory to use for writing data.
-
-        Returns
-        -------
-        :py:class:`Simulation`
-            The simulation instance after the operations are performed.
-
-        Raises
-        ------
-        TypeError
-            If all operations are not :py:class:`SimulationOperation`s.
-
-        """
-        if not all([isinstance(op,SimulationOperation) for op in self.operations]):
-            raise TypeError('All operations must be SimulationOperations.')
-
-        sim = self._new_instance(ensemble, potentials, directory)
-        for op in self.operations:
-            op(sim)
-        return sim
-
-    @property
-    def operations(self):
-        """list: The operations to be performed during a simulation run."""
-        return self._operations
-
-    @operations.setter
-    def operations(self, ops):
-        try:
-            self._operations = list(ops)
-        except TypeError:
-            self._operations = [ops]
-
->>>>>>> 38784cc3
     def _new_instance(self, ensemble, potentials, directory):
         return SimulationInstance(ensemble,potentials,directory,**self.options)
 
@@ -119,13 +84,8 @@
     ensemble : :py:class:`Ensemble`
         Simulation ensemble. Must include values for *N* and *V* even if
         these variables fluctuate.
-<<<<<<< HEAD
     potentials : :py:class:`Potentials`
         Description.
-=======
-    potentials : :py:class:`PairMatrix`
-        Matrix of tabulated potentials for each pair.
->>>>>>> 38784cc3
     directory : :py:class:`Directory`
         Directory for output.
     options : kwargs
@@ -151,7 +111,6 @@
 
     @abc.abstractmethod
     def __call__(self, sim):
-<<<<<<< HEAD
         pass
 
 class Potentials:
@@ -333,7 +292,4 @@
     def derivative(self, pair, var):
         d = super().derivative(pair, var)
         d -= d[-1]
-        return d
-=======
-        pass
->>>>>>> 38784cc3
+        return d